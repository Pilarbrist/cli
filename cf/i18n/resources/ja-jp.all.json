--- conflicted
+++ resolved
@@ -52,19 +52,7 @@
     "translation": "\nTIP: このエラーを抑制するには、'cf login -a API --skip-ssl-validation' または 'cf api API --skip-ssl-validation' を使用します"
   },
   {
-<<<<<<< HEAD
-    "id": "   CF_NAME copy-source SOURCE-APP TARGET-APP [-o TARGET-ORG] [-s TARGET-SPACE] [--no-restart]\n",
-=======
-    "id": "   CF_NAME auth name@example.com \"\\\"password\\\"\" (escape quotes if used in password)",
-    "translation": "   CF_NAME auth name@example.com \"\\\"password\\\"\" (パスワード内で引用符が使用される場合はその引用符をエスケープしてください)"
-  },
-  {
-    "id": "   CF_NAME auth name@example.com \"my password\" (use quotes for passwords with a space)\n",
-    "translation": "   CF_NAME auth name@example.com \"my password\" (スペースを含むパスワードには引用符を使用してください)\n"
-  },
-  {
     "id": "   CF_NAME copy-source SOURCE-APP TARGET-APP [-s TARGET-SPACE [-o TARGET-ORG]] [--no-restart]\n",
->>>>>>> 895c1249
     "translation": ""
   },
   {
