--- conflicted
+++ resolved
@@ -32,25 +32,14 @@
 		os.Args[1] = "version"
 	}
 
-<<<<<<< HEAD
-	//handles `cf` | `cf -h` || `cf -help`
-	if len(os.Args) == 1 || os.Args[1] == "--help" || os.Args[1] == "-help" ||
-		os.Args[1] == "--h" || os.Args[1] == "-h" {
-		os.Args = []string{os.Args[0], "help"}
-=======
 	//handles `cf`
 	if len(os.Args) == 1 {
-		help.ShowHelp(help.GetHelpTemplate())
-		os.Exit(0)
->>>>>>> 2098641b
+		os.Args = []string{os.Args[0], "help"}
 	}
 
 	//handles `cf [COMMAND] -h ...`
 	//rearrange args to `cf help COMMAND` and let `command help` to print out usage
-	if requestHelp(os.Args[2:]) {
-		os.Args[2] = os.Args[1]
-		os.Args[1] = "help"
-	}
+	os.Args = append([]string{os.Args[0]}, handleHelp(os.Args[1:])...)
 
 	newArgs, isVerbose := handleVerbose(os.Args)
 	os.Args = newArgs
@@ -85,13 +74,6 @@
 		os.Exit(0)
 	}
 
-<<<<<<< HEAD
-=======
-	//handles `cf [COMMAND] -h ...`
-	//rearrange args to `cf help COMMAND` and let `command help` to print out usage
-	os.Args = append([]string{os.Args[0]}, handleHelp(os.Args[1:])...)
-
->>>>>>> 2098641b
 	warningProducers := []net.WarningProducer{}
 	for _, warningProducer := range deps.Gateways {
 		warningProducers = append(warningProducers, warningProducer)
@@ -206,6 +188,7 @@
 }
 
 func handleVerbose(args []string) ([]string, bool) {
+	var verbose bool
 	idx := -1
 
 	for i, arg := range args {
@@ -215,8 +198,6 @@
 		}
 	}
 
-	var verbose bool
-
 	if idx != -1 && len(args) > 1 {
 		verbose = true
 		args = append(args[:idx], args[idx+1:]...)
